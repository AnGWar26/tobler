--- conflicted
+++ resolved
@@ -28,22 +28,7 @@
     source activate TEST
     conda info --all
 install:
-<<<<<<< HEAD
-  - conda install --yes pip nose
-  - conda install --yes -c conda-forge geopandas #comment this line if geopandas is not a dependency for the package
-  - conda install --yes --file requirements.txt;
-  - pip install -r requirements_tests.txt;
-  - which pip
-  - if "$PYSAL_PYPI"; then
-      echo 'testing pypi libpysal';
-    else
-      echo 'testing git libpysal';
-      pip install https://github.com/pysal/libpysal/archive/master.zip;
-    fi;
-
-=======
   - pip install -e . --no-deps --force-reinstall
->>>>>>> e3f0a127
 
 script:
   - python -c "from tobler.data import store_rasters; store_rasters()"
